from __future__ import division
from functools import reduce
import numpy as np
from math import log,sqrt,fabs,exp
from abc import ABCMeta,abstractmethod
import random
from random import sample,gauss,randrange,uniform
from scipy.interpolate import LSQUnivariateSpline
from scipy.signal import savgol_filter
from scipy.stats import multivariate_normal

class Proposal(object):
    """
    Base abstract class for jump proposals
    """
    __metaclass__ = ABCMeta
    log_J = 0.0 # Jacobian of this jump proposal
    @abstractmethod
    def get_sample(self,old):
        """
        Returns a new proposed sample given the old one.
        Must be implemented by user

        Parameters
        ----------
        old : :obj:`cpnest.parameter.LivePoint`
        
        Returns
        ----------
        out: :obj:`cpnest.parameter.LivePoint`
        """
        pass

class EnsembleProposal(Proposal):
    """
    Base class for ensemble proposals
    """
    ensemble=None
    def set_ensemble(self,ensemble):
        """
        Set the ensemble of points to use
        """
        self.ensemble=ensemble

class ProposalCycle(EnsembleProposal):
    """
    A proposal that cycles through a list of
    jumps.

    Initialisation arguments:
    
    proposals : A list of jump proposals
    weights   : Weights for each type of jump
    
    Optional arguments:
    cyclelength : length of the proposal cycle. Default: 100

    """
    idx=0 # index in the cycle
    N=0   # number of proposals in the cycle
    def __init__(self,proposals,weights,cyclelength=100,*args,**kwargs):
        super(ProposalCycle,self).__init__()
        assert(len(weights)==len(proposals))
        self.cyclelength = cyclelength
        self.weights = weights
        self.proposals = proposals
        self.set_cycle()

    def set_cycle(self):
        # The cycle is a list of indices for self.proposals
        self.cycle = np.random.choice(self.proposals, size=self.cyclelength,
                                      p=self.weights, replace=True)
        self.N=len(self.cycle)

<<<<<<< HEAD
    def get_sample(self,*args):
        """
        Calls the current proposal in the cycle
        """
=======
    @property
    def weights(self):
        return self._weights

    @weights.setter
    def weights(self, weights):
        self._weights = self.normalise_weights(weights)

    def normalise_weights(self, weights):
        norm = sum(weights)
        for i, _ in enumerate(weights):
            weights[i]=weights[i] / norm
        return weights

    def get_sample(self,old):
>>>>>>> e4959e41
        # Call the current proposal and increment the index
        self.idx = (self.idx + 1) % self.N
        p = self.cycle[self.idx]
        new = p.get_sample(*args)
        self.log_J = p.log_J
        return new

    def set_ensemble(self,ensemble):
        """
        Updates the ensemble statistics
        by calling it on each :obj:`EnsembleProposal`
        """
        self.ensemble=ensemble
        for p in self.proposals:
            if isinstance(p,EnsembleProposal):
                p.set_ensemble(self.ensemble)

    def add_proposal(self, proposal, weight):
        self.proposals = self.proposals + [proposal]
        self.weights = self.weights + [weight]
        self.set_cycle()


class EnsembleWalk(EnsembleProposal):
    """
    The Ensemble "walk" move from Goodman & Weare
    http://dx.doi.org/10.2140/camcos.2010.5.65

    Draws a step by evolving along the
    direction of the center of mass of
    3 points in the ensemble.
    """
    log_J = 0.0 # Symmetric proposal
    Npoints = 3
    def get_sample(self,old):
        """
        Parameters
        ----------
        old : :obj:`cpnest.parameter.LivePoint`
        
        Returns
        ----------
        out: :obj:`cpnest.parameter.LivePoint`
        """
        subset = sample(self.ensemble,self.Npoints)
        center_of_mass = reduce(type(old).__add__,subset)/float(self.Npoints)
        out = old
        for x in subset:
            out += (x - center_of_mass)*gauss(0,1)
        return out

class EnsembleStretch(EnsembleProposal):
    """
    The Ensemble "stretch" move from Goodman & Weare
    http://dx.doi.org/10.2140/camcos.2010.5.65
    """
    def get_sample(self,old):
        """
        Parameters
        ----------
        old : :obj:`cpnest.parameter.LivePoint`
        
        Returns
        ----------
        out: :obj:`cpnest.parameter.LivePoint`
        """
        scale = 2.0 # Will stretch factor in (1/scale,scale)
        # Pick a random point to move toward
        a = random.choice(self.ensemble)
        # Pick the scale factor
        x = uniform(-1,1)*log(scale)
        Z = exp(x)
        out = a + (old - a)*Z
        # Jacobian
        self.log_J = out.dimension * x
        return out

class DifferentialEvolution(EnsembleProposal):
    """
    Differential evolution move:
    Draws a step by taking the difference vector between two points in the
    ensemble and adding it to the current point.
    See e.g. Exercise 30.12, p.398 in MacKay's book
    http://www.inference.phy.cam.ac.uk/mackay/itila/

    We add a small perturbation around the exact step
    """
    log_J = 0.0 # Symmetric jump
    def get_sample(self,old):
        """
        Parameters
        ----------
        old : :obj:`cpnest.parameter.LivePoint`
        
        Returns
        ----------
        out: :obj:`cpnest.parameter.LivePoint`
        """
        a,b = sample(self.ensemble,2)
        sigma = 1e-4 # scatter around difference vector by this factor
        out = old + (b-a)*gauss(1.0,sigma)
        return out

class EnsembleEigenVector(EnsembleProposal):
    """
    A jump along a randomly-chosen eigenvector
    of the covariance matrix of the ensemble
    """
    log_J = 0.0
    eigen_values=None
    eigen_vectors=None
    covariance=None
    def set_ensemble(self,ensemble):
        """
        Over-ride default set_ensemble so that the
        eigenvectors are recomputed when it is updated
        """
        super(EnsembleEigenVector,self).set_ensemble(ensemble)
        self.update_eigenvectors()

    def update_eigenvectors(self):
        """
        Recompute the eigenvectors and eigevalues
        of the covariance matrix of the ensemble
        """
        n=len(self.ensemble)
        dim = self.ensemble[0].dimension
        cov_array = np.zeros((dim,n))
        if dim == 1:
            name=self.ensemble[0].names[0]
            self.eigen_values = np.atleast_1d(np.var([self.ensemble[j][name] for j in range(n)]))
            self.covariance = self.eigen_values
            self.eigen_vectors = np.eye(1)
        else:	 
            for i,name in enumerate(self.ensemble[0].names):
                for j in range(n): cov_array[i,j] = self.ensemble[j][name]
            self.covariance = np.cov(cov_array)
            self.eigen_values,self.eigen_vectors = np.linalg.eigh(self.covariance)

    def get_sample(self,old):
        """
        Propose a jump along a random eigenvector
        Parameters
        ----------
        old : :obj:`cpnest.parameter.LivePoint`
        
        Returns
        ----------
        out: :obj:`cpnest.parameter.LivePoint`
        """
        out = old
        # pick a random eigenvector
        i = randrange(old.dimension)
        jumpsize = sqrt(fabs(self.eigen_values[i]))*gauss(0,1)
        for k,n in enumerate(out.names):
            out[n]+=jumpsize*self.eigen_vectors[k,i]
        return out


class DefaultProposalCycle(ProposalCycle):
    """
    A default proposal cycle that uses the
    :obj:`cpnest.proposal.EnsembleWalk`, `cpnest.proposal.EnsembleStretch`,
    :obj:`cpnest.proposal.DifferentialEvolution`, `cpnest.proposal.EnsembleEigenVector`
    ensemble proposals.
    """
    def __init__(self):
        
        proposals = [EnsembleWalk(),
                     EnsembleStretch(),
                     DifferentialEvolution(),
                     EnsembleEigenVector()]
        weights = [2,
                   2,
                   5,
                   1]
        super(DefaultProposalCycle,self).__init__(proposals, weights)

class HamiltonianProposalCycle(ProposalCycle):
    def __init__(self, model=None):
        """
        A proposal cycle that uses the hamiltonian :obj:`ConstrainedLeapFrog`
        proposal.
        Requires a :obj:`cpnest.Model` to be passed for access to the user-defined
        :obj:`cpnest.Model.force` (the gradient of `cpnest.Model.potential`) and
        :obj:`cpnest.Model.log_likelihood` to define the reflective
        """
        weights = [1]
        proposals = [ConstrainedLeapFrog(model=model)]
        super(HamiltonianProposalCycle,self).__init__(proposals, weights)

class HamiltonianProposal(EnsembleEigenVector):
    """
    Base class for hamiltonian proposals
    """
    mass_matrix = None
    inverse_mass_matrix = None
    momenta_distribution = None
    
    def __init__(self, model=None, **kwargs):
        """
        Initialises the class with the kinetic
        energy and the :obj:`cpnest.Model.potential`.
        """
        super(HamiltonianProposal, self).__init__(**kwargs)
        self.T  = self.kinetic_energy
        self.V = model.potential
        self.normal = None
    
    def set_ensemble(self, ensemble):
        """
        override the set ensemble method
        to update masses, momenta distribution
        and to heuristically estimate the normal vector to the
        hard boundary defined by logLmin.
        """
        super(HamiltonianProposal,self).set_ensemble(ensemble)
        self.update_mass()
        self.update_normal_vector()
        self.update_momenta_distribution()

    def update_normal_vector(self):
        """
        update the constraint by approximating the
        loglikelihood hypersurface as a spline in
        each dimension.
        This is an approximation which
        improves as the algorithm proceeds
        """
        n = self.ensemble[0].dimension
        tracers_array = np.zeros((len(self.ensemble),n))
        for i,samp in enumerate(self.ensemble):
            tracers_array[i,:] = samp.values
        V_vals = np.atleast_1d([p.logL for p in self.ensemble])
        
        self.normal = []
        for i,x in enumerate(tracers_array.T):
            # sort the values
            idx = x.argsort()
            xs = x[idx]
            Vs = V_vals[idx]
            # remove potential duplicate entries
            xs, ids = np.unique(xs, return_index = True)
            Vs = Vs[ids]
            # pick only finite values
            idx = np.isfinite(Vs)
            Vs  = Vs[idx]
            xs  = xs[idx]
            # filter to within the 90% range of the Pvals
            Vl,Vh = np.percentile(Vs,[5,95])
            (idx,) = np.where(np.logical_and(Vs > Vl,Vs < Vh))
            Vs = Vs[idx]
            xs = xs[idx]
            # Pick knots for this parameters: Choose 5 knots between
            # the 1st and 99th percentiles (heuristic tuning WDP)
            knots = np.percentile(xs,np.linspace(1,99,5))
            # Guesstimate the length scale for numerical derivatives
            dimwidth = knots[-1]-knots[0]
            delta = 0.1 * dimwidth / len(idx)
            # Apply a Savtzky-Golay filter to the likelihoods (low-pass filter)
            window_length = len(idx)//2+1 # Window for Savtzky-Golay filter
            if window_length%2 == 0: window_length += 1
            f = savgol_filter(Vs, window_length,
                              5, # Order of polynominal filter
                              deriv=1, # Take first derivative
                              delta=delta, # delta for numerical deriv
                              mode='mirror' # Reflective boundary conds.
                              )
            # construct a LSQ spline interpolant
            self.normal.append(LSQUnivariateSpline(xs, f, knots, ext = 3, k = 3))
#            np.savetxt('dlogL_spline_%d.txt'%i,np.column_stack((xs,Vs,self.normal[-1](xs),f)))

    def unit_normal(self, q):
        """
        Returns the unit normal to the iso-Likelihood surface
        at x, obtained from the spline interpolation of the
        directional derivatives of the likelihood
        Parameters
        ----------
        q : :obj:`cpnest.parameter.LivePoint`
            position
        
        Returns
        ----------
        n: :obj:`numpy.ndarray` unit normal to the logLmin contour evaluated at q
        """
        v = np.array([self.normal[i](q[n]) for i,n in enumerate(q.names)])
        v[np.isnan(v)] = -1.0
        n = v/np.linalg.norm(v)
        return n

    def gradient(self, q):
        """
        return the gradient of the potential function as numpy ndarray
        Parameters
        ----------
        q : :obj:`cpnest.parameter.LivePoint`
            position
        
        Returns
        ----------
        dV: :obj:`numpy.ndarray` gradient evaluated at q
        """
        dV = self.dV(q)
        return dV.view(np.float64)
    
    def update_momenta_distribution(self):
        """
        update the momenta distribution using the
        mass matrix (precision matrix of the ensemble).
        """
        self.momenta_distribution = multivariate_normal(cov=self.mass_matrix)

    def update_mass(self):
        """
        Update the mass matrix (covariance matrix) and
        inverse mass matrix (precision matrix)
        from the ensemble, allowing for correlated momenta
        """
        self.mass_matrix = np.linalg.inv(np.atleast_2d(self.covariance))
        self.inverse_mass_matrix = np.atleast_2d(self.covariance)

    def kinetic_energy(self,p):
        """
        kinetic energy part for the Hamiltonian.
        Parameters
        ----------
        p : :obj:`numpy.ndarray`
            momentum
        
        Returns
        ----------
        T: kinetic energy
        """
        return 0.5 * np.dot(p,np.dot(self.inverse_mass_matrix,p))

class LeapFrog(HamiltonianProposal):
    """
    Leap frog integrator proposal for an unconstrained
    Hamiltonian Monte Carlo step
    """
    def __init__(self, model=None, **kwargs):
        """
        Parameters
        ----------
        model : :obj:`cpnest.Model`
        """
        super(LeapFrog, self).__init__(model=model, **kwargs)
        self.dV = model.force
        self.prior_bounds = model.bounds

    def get_sample(self, q0, *args):
        """
        Propose a new sample, starting at q0
        
        Parameters
        ----------
        q0 : :obj:`cpnest.parameter.LivePoint`
            position
        
        Returns
        ----------
        q: :obj:`cpnest.parameter.LivePoint`
            position
        """
        # generate a canonical momentum
        p0 = np.atleast_1d(self.momenta_distribution.rvs())
        # evolve along the trajectory
        q, p = self.evolve_trajectory(p0, q0, *args)
        q0.logP = -self.V(q0)
        # minus sign from the definition of the potential
        initial_energy = self.T(p0) - q0.logP
        q.logP = -self.V(q)
        final_energy   = self.T(p)  - q.logP
        self.log_J = min(0.0, initial_energy - final_energy)
        return q
    
    def evolve_trajectory(self, p0, q0):
        """
        Hamiltonian leap frog trajectory subject to the
        hard boundary defined by the parameters prior bounds.
        https://arxiv.org/pdf/1206.1901.pdf
        
        Parameters
        ----------
        p0 : :obj:`numpy.ndarray`
            momentum
        q0 : :obj:`cpnest.parameter.LivePoint`
            position
        
        Returns
        ----------
        p: :obj:`numpy.ndarray` updated momentum vector
        q: :obj:`cpnest.parameter.LivePoint`
            position
        """
        invM = np.atleast_1d(np.squeeze(np.diag(self.inverse_mass_matrix)))
        # generate the trajectory lengths from a scale invariant distribution
        self.L  = int(np.exp(np.random.uniform(np.log(10),np.log(50))))
        self.dt = 3e-2*float(len(invM))**(-0.25)
        self.dt = np.abs(gauss(self.dt,self.dt))
        # Updating the momentum a half-step
        p = p0-0.5 * self.dt * self.gradient(q0)
        q = q0
        for i in range(self.L):
            # do a step
            for j,k in enumerate(q.names):
                u,l = self.prior_bounds[j][1], self.prior_bounds[j][0]
                q[k] += self.dt * p[j] * invM[j]
                # check and reflect against the bounds
                # of the allowed parameter range
                if q[k] > u:
                    q[k] = u - (q[k] - u)
                    p[j] *= -1
                if q[k] < l:
                    q[k] = l + (l - q[k])
                    p[j] *= -1
        
            dV = self.gradient(q)
            # take a full momentum step
            p += - self.dt * dV
        # Do a final update of the momentum for a half step
        p += - 0.5 * self.dt * dV

        return q, -p

class ConstrainedLeapFrog(LeapFrog):
    """
    Leap frog integrator proposal for a costrained
    (logLmin defines a reflective boundary)
    Hamiltonian Monte Carlo step.
    """
    def __init__(self, model=None, **kwargs):
        """
        Parameters
        ----------
        model : :obj:`cpnest.Model`
        """
        super(ConstrainedLeapFrog, self).__init__(model=model, **kwargs)
        self.log_likelihood = model.log_likelihood

    def get_sample(self, q0, logLmin=-np.inf):
        """
        Generate new sample with constrained HMC, starting at q0.
        
        Parameters
        ----------
        q0 : :obj:`cpnest.parameter.LivePoint`
            position
        
        logLmin: hard likelihood boundary
        
        Returns
        ----------
        q: :obj:`cpnest.parameter.LivePoint`
            position
        """
        return super(ConstrainedLeapFrog,self).get_sample(q0,logLmin)
    
    def evolve_trajectory(self, p0, q0, logLmin):
        """
        Evolve point according to Hamiltonian method in
        https://arxiv.org/pdf/1005.0157.pdf
        
        Parameters
        ----------
        p0 : :obj:`numpy.ndarray`
            momentum
        q0 : :obj:`cpnest.parameter.LivePoint`
            position
        
        Returns
        ----------
        p: :obj:`numpy.ndarray` updated momentum vector
        q: :obj:`cpnest.parameter.LivePoint`
            position
        """
        invM = np.atleast_1d(np.squeeze(np.diag(self.inverse_mass_matrix)))
        # generate the trajectory lengths from a scale invariant distribution
        self.L  = int(np.exp(np.random.uniform(np.log(10),np.log(50))))
        """
        Step size: 3e-2, manual tuning
        dimension^-(1/4) based on
        http://www.homepages.ucl.ac.uk/~ucakabe/papers/Bernoulli_11b.pdf
        """
        self.dt = 3e-2*float(len(invM))**(-0.25)
#        f = open("trajectory.txt","w")
#        for j,k in enumerate(q0.names):
#            f.write("%s\t"%k)
#        f.write("barrier\t")
#        f.write("logL\n")
        # Updating the momentum a half-step
#        for j,k in enumerate(q0.names):
#            f.write("%e\t"%q0[k])
#        f.write("%e\t"%logLmin)
#        f.write("%e\n"%q0.logL)
        # First half-step in momentum
        p = p0 - 0.5 * self.dt * self.gradient(q0)
        q = q0
#        for j,k in enumerate(q.names):
#            f.write("%e\t"%q[k])
#        f.write("%e\t"%logLmin)
#        f.write("%e\n"%q.logL)
        for i in range(self.L):
            # do a full step in position
            for j,k in enumerate(q.names):
                u,l = self.prior_bounds[j][1], self.prior_bounds[j][0]
                q[k] += self.dt * p[j] * invM[j]
                # check and reflect against the bounds
                # of the allowed parameter range
                if q[k] > u:
                    q[k] = u - (q[k] - u)
                    p[j] *= -1
                if q[k] < l:
                    q[k] = l + (l - q[k])
                    p[j] *= -1
            dV = self.gradient(q)
            
            logL = self.log_likelihood(q)
            q.logL = logL
            # if the trajectory led us outside the likelihood bound,
            # reflect the momentum orthogonally to the surface
            if np.isfinite(logLmin):
                
                if (logL - logLmin) <= 0:
                    normal = self.unit_normal(q)
                    p = p - 2.0*np.dot(p,normal)*normal
                else:
                    # take a full momentum step
                    p += - self.dt * dV
            else:
                p += - self.dt * dV
#            for j,k in enumerate(q.names):
#                f.write("%e\t"%q[k])
#            f.write("%e\t"%logLmin)
#            f.write("%e\n"%q.logL)
        # Do a final update of the momentum for a half step
        p += - 0.5 * self.dt * dV
#        f.close()
        return q, -p<|MERGE_RESOLUTION|>--- conflicted
+++ resolved
@@ -72,12 +72,6 @@
                                       p=self.weights, replace=True)
         self.N=len(self.cycle)
 
-<<<<<<< HEAD
-    def get_sample(self,*args):
-        """
-        Calls the current proposal in the cycle
-        """
-=======
     @property
     def weights(self):
         return self._weights
@@ -93,7 +87,6 @@
         return weights
 
     def get_sample(self,old):
->>>>>>> e4959e41
         # Call the current proposal and increment the index
         self.idx = (self.idx + 1) % self.N
         p = self.cycle[self.idx]
