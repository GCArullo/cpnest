--- conflicted
+++ resolved
@@ -27,11 +27,8 @@
     Test the gaussian model
     """
     def setUp(self):
-<<<<<<< HEAD
-        self.work=cpnest.CPNest(GaussianModel(),verbose=2,nthreads=4,nlive=1000,maxmcmc=5000,poolsize=1000,nhamiltonian=4)
-=======
-        self.work=cpnest.CPNest(GaussianModel(),verbose=1,nthreads=1,nlive=1000,maxmcmc=5000,poolsize=1000,nhamiltonian=1)
->>>>>>> a57812b9
+    self.work=cpnest.CPNest(GaussianModel(),verbose=1,nthreads=1,nlive=1000,maxmcmc=5000,poolsize=1000,nhamiltonian=1)
+
 
     def test_run(self):
         self.work.run()
